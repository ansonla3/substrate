--- conflicted
+++ resolved
@@ -352,9 +352,14 @@
 		Ok(self.inner.scheduled_changes.lock().get(&parent_hash).map(|c| c.clone())).map(NativeOrEncoded::Native)
 	}
 
-	fn grandpa_forced_change(&self, at: &BlockId<Block>, _: &DigestFor<Block>)
-		-> Result<Option<ScheduledChange<NumberFor<Block>>>>
-	{
+	fn grandpa_forced_change_runtime_api_impl(
+		&self,
+		at: &BlockId<Block>,
+		_: ExecutionContext,
+		_: Option<(&DigestFor<Block>)>,
+		_: Vec<u8>,
+	)
+		-> Result<NativeOrEncoded<Option<ScheduledChange<NumberFor<Block>>>>> {
 		let parent_hash = match at {
 			&BlockId::Hash(at) => at,
 			_ => panic!("not requested by block hash!!"),
@@ -362,7 +367,7 @@
 
 		// we take only scheduled changes at given block number where there are no
 		// extrinsics.
-		Ok(self.inner.forced_changes.lock().get(&parent_hash).map(|c| c.clone()))
+		Ok(self.inner.forced_changes.lock().get(&parent_hash).map(|c| c.clone())).map(NativeOrEncoded::Native)
 	}
 }
 
@@ -829,7 +834,6 @@
 }
 
 #[test]
-<<<<<<< HEAD
 fn force_change_to_new_set() {
 	// two of these guys are offline.
 	let genesis_authorities = &[Keyring::Alice, Keyring::Bob, Keyring::Charlie, Keyring::One, Keyring::Two];
@@ -880,7 +884,9 @@
 	// we add_blocks after the voters are spawned because otherwise
 	// the link-halfs have the wrong AuthoritySet
 	run_to_completion_with(25, runner_net, peers_a, add_blocks);
-=======
+}
+
+#[test]
 fn allows_reimporting_change_blocks() {
 	let peers_a = &[Keyring::Alice, Keyring::Bob, Keyring::Charlie];
 	let peers_b = &[Keyring::Alice, Keyring::Bob];
@@ -921,5 +927,4 @@
 		block_import.import_block(block(), None).unwrap(),
 		ImportResult::AlreadyInChain
 	);
->>>>>>> 6288a477
 }