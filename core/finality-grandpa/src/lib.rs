--- conflicted
+++ resolved
@@ -445,11 +445,7 @@
 	set_id: u64,
 }
 
-<<<<<<< HEAD
-impl<Block: BlockT, B, E, N> grandpa::Chain<Block::Hash, NumberFor<Block>> for Environment<B, E, Block, N> where
-=======
-impl<Block: BlockT<Hash=H256>, B, E, N> grandpa::Chain<Block::Hash> for Environment<B, E, Block, N> where
->>>>>>> e9b2e36b
+impl<Block: BlockT<Hash=H256>, B, E, N> grandpa::Chain<Block::Hash, NumberFor<Block>> for Environment<B, E, Block, N> where
 	Block: 'static,
 	B: Backend<Block, Blake2Hasher> + 'static,
 	E: CallExecutor<Block, Blake2Hasher> + 'static,
@@ -509,7 +505,6 @@
 	}
 }
 
-<<<<<<< HEAD
 /// A new authority set along with the canonical block it changed at.
 #[derive(Debug)]
 struct NewAuthoritySet<H, N> {
@@ -546,10 +541,7 @@
 	}
 }
 
-impl<B, E, Block: BlockT, N> voter::Environment<Block::Hash, NumberFor<Block>> for Environment<B, E, Block, N> where
-=======
-impl<B, E, Block: BlockT<Hash=H256>, N> voter::Environment<Block::Hash> for Environment<B, E, Block, N> where
->>>>>>> e9b2e36b
+impl<B, E, Block: BlockT<Hash=H256>, N> voter::Environment<Block::Hash, NumberFor<Block>> for Environment<B, E, Block, N> where
 	Block: 'static,
 	B: Backend<Block, Blake2Hasher> + 'static,
 	E: CallExecutor<Block, Blake2Hasher> + 'static,
@@ -737,40 +729,17 @@
 	}
 }
 
-<<<<<<< HEAD
 /// Client side of the GRANDPA APIs declared in fg-primitives.
-pub trait ApiClient<Block: BlockT> {
+pub trait ApiClient<Block: BlockT<Hash=H256>> {
 	/// Get the genesis authorities for GRANDPA.
 	fn genesis_authorities(&self) -> Result<Vec<(AuthorityId, u64)>, ClientError>;
-=======
-/// Run a GRANDPA voter as a task. The returned future should be executed in a tokio runtime.
-pub fn run_grandpa<B, E, Block: BlockT<Hash=H256>, N>(
-	config: Config,
-	client: Arc<Client<B, E, Block>>,
-	voters: HashMap<AuthorityId, usize>,
-	network: N,
-) -> Result<impl Future<Item=(),Error=()>,client::error::Error> where
-	Block::Hash: Ord,
-	B: Backend<Block, Blake2Hasher> + 'static,
-	E: CallExecutor<Block, Blake2Hasher> + 'static,
-	N: Network + 'static,
-	N::In: 'static,
-	NumberFor<Block>: As<u32>,
-{
-	let chain_info = client.info()?;
-	let genesis_hash = chain_info.chain.genesis_hash;
-	let last_finalized = (
-		chain_info.chain.finalized_hash,
-		chain_info.chain.finalized_number.as_()
-	);
->>>>>>> e9b2e36b
 
 	/// Check a header's digest for a scheduled change.
 	fn scheduled_change(&self, header: &Block::Header)
 		-> Result<Option<ScheduledChange<NumberFor<Block>>>, ClientError>;
 }
 
-impl<B, E, Block: BlockT> ApiClient<Block> for Arc<Client<B, E, Block>> where
+impl<B, E, Block: BlockT<Hash=H256>> ApiClient<Block> for Arc<Client<B, E, Block>> where
 	B: Backend<Block, Blake2Hasher> + 'static,
 	E: CallExecutor<Block, Blake2Hasher> + 'static + Clone,
 	DigestFor<Block>: Encode,
@@ -801,13 +770,13 @@
 /// This scans each imported block for signals of changing authority set.
 /// When using GRANDPA, the block import worker should be using this block import
 /// object.
-pub struct GrandpaBlockImport<B, E, Block: BlockT, Api> {
+pub struct GrandpaBlockImport<B, E, Block: BlockT<Hash=H256>, Api> {
 	inner: Arc<Client<B, E, Block>>,
 	authority_set: SharedAuthoritySet<Block::Hash, NumberFor<Block>>,
 	api_client: Api,
 }
 
-impl<B, E, Block: BlockT, Api> BlockImport<Block> for GrandpaBlockImport<B, E, Block, Api> where
+impl<B, E, Block: BlockT<Hash=H256>, Api> BlockImport<Block> for GrandpaBlockImport<B, E, Block, Api> where
 	B: Backend<Block, Blake2Hasher> + 'static,
 	E: CallExecutor<Block, Blake2Hasher> + 'static + Clone,
 	DigestFor<Block>: Encode,
@@ -856,14 +825,14 @@
 
 /// Half of a link between a block-import worker and a the background voter.
 // This should remain non-clone.
-pub struct LinkHalf<B, E, Block: BlockT> {
+pub struct LinkHalf<B, E, Block: BlockT<Hash=H256>> {
 	client: Arc<Client<B, E, Block>>,
 	authority_set: SharedAuthoritySet<Block::Hash, NumberFor<Block>>,
 }
 
 /// Make block importer and link half necessary to tie the background voter
 /// to it.
-pub fn block_import<B, E, Block: BlockT, Api>(client: Arc<Client<B, E, Block>>, api_client: Api)
+pub fn block_import<B, E, Block: BlockT<Hash=H256>, Api>(client: Arc<Client<B, E, Block>>, api_client: Api)
 	-> Result<(GrandpaBlockImport<B, E, Block, Api>, LinkHalf<B, E, Block>), ClientError>
 	where
 	B: Backend<Block, Blake2Hasher> + 'static,
@@ -901,7 +870,7 @@
 
 /// Run a GRANDPA voter as a task. Provide configuration and a link to a
 /// block import worker that has already been instantiated with `block_import`.
-pub fn run_grandpa<B, E, Block: BlockT, N>(
+pub fn run_grandpa<B, E, Block: BlockT<Hash=H256>, N>(
 	config: Config,
 	link: LinkHalf<B, E, Block>,
 	network: N,
